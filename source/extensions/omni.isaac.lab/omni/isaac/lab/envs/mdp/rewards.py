--- conflicted
+++ resolved
@@ -300,7 +300,6 @@
     contact_sensor: ContactSensor = env.scene.sensors[sensor_cfg.name]
     net_contact_forces = contact_sensor.data.net_forces_w_history
     # compute the violation
-<<<<<<< HEAD
     #threshold = 0
     max_contact = torch.max(torch.norm(net_contact_forces[:, :, sensor_cfg.body_ids], dim=-1), dim=1)[0]
     max_contact = torch.max(max_contact,dim=1)[0]
@@ -311,10 +310,6 @@
     #print("VIOLATION: ", violation.clip(min=0.0))
     # compute the penalty
     #print("VIOLATION: ", violation.clip(min=0.0))
-=======
-    violation = torch.max(torch.norm(net_contact_forces[:, :, sensor_cfg.body_ids], dim=-1), dim=1)[0] - threshold
-    print('contact force:',violation+threshold)
->>>>>>> 9168f0ec
     return torch.sum(violation.clip(min=0.0), dim=1)
 
 
