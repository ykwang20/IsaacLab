--- conflicted
+++ resolved
@@ -306,8 +306,9 @@
     # extract the used quantities (to enable type-hinting)
     asset: RigidObject = env.scene[asset_cfg.name]
     # compute the error
-<<<<<<< HEAD
-    ang_vel_error = torch.square(env.command_manager.get_command(command_name)[:, 2] - asset.data.root_ang_vel_b[:, 2])
+    ang_vel_error = torch.square(
+        env.command_manager.get_command(command_name)[:, 2] - asset.data.root_com_ang_vel_b[:, 2]
+    )
     return torch.exp(-ang_vel_error / std**2)
 
 def foot_on_obj(env: ManagerBasedRLEnv, threshold: float, sensor_cfg: SceneEntityCfg, asset_cfg: SceneEntityCfg = SceneEntityCfg("robot")) -> torch.Tensor:
@@ -325,10 +326,4 @@
     feet_height=asset.data.body_pos_w[:, feet_ids,2] - plane_height
     contact_feet_height = feet_height * is_contact_mask
     # sum over contacts for each environment
-    return torch.sum(torch.square(contact_feet_height), dim=1)
-=======
-    ang_vel_error = torch.square(
-        env.command_manager.get_command(command_name)[:, 2] - asset.data.root_com_ang_vel_b[:, 2]
-    )
-    return torch.exp(-ang_vel_error / std**2)
->>>>>>> fae5c7a5
+    return torch.sum(torch.square(contact_feet_height), dim=1)