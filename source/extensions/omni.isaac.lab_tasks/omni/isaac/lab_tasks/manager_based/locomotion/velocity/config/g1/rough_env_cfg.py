# Copyright (c) 2022-2024, The Isaac Lab Project Developers.
# All rights reserved.
#
# SPDX-License-Identifier: BSD-3-Clause

from omni.isaac.lab.managers import RewardTermCfg as RewTerm
from omni.isaac.lab.managers import SceneEntityCfg
from omni.isaac.lab.utils import configclass
from omni.isaac.lab.managers import ObservationGroupCfg as ObsGroup
from omni.isaac.lab.managers import ObservationTermCfg as ObsTerm
from omni.isaac.lab.utils.noise import AdditiveUniformNoiseCfg as Unoise
from omni.isaac.lab.managers import CurriculumTermCfg as CurrTerm



import omni.isaac.lab_tasks.manager_based.locomotion.velocity.mdp as mdp
from omni.isaac.lab_tasks.manager_based.locomotion.velocity.velocity_env_cfg import (
    LocomotionVelocityRoughEnvCfg,
    RewardsCfg,
)

##
# Pre-defined configs
##
from omni.isaac.lab_assets import G1_MINIMAL_CFG, G1_CFG, G1_29_MINIMAL_CFG, G1_29_CFG  # isort: skip
import omni.isaac.lab.terrains as terrain_gen


@configclass
class G1Rewards(RewardsCfg):
    """Reward terms for the MDP."""

    termination_penalty = RewTerm(func=mdp.is_terminated, weight=-200.0)
    track_lin_vel_xy_exp = RewTerm(
        func=mdp.track_lin_vel_xy_yaw_frame_exp,
        weight=1.0,
        params={"command_name": "base_velocity", "std": 0.5},
    )
    track_ang_vel_z_exp = RewTerm(
        func=mdp.track_ang_vel_z_world_exp, 
        weight=2.0, 
        params={"command_name": "base_velocity", "std": 0.5}
    )
    feet_air_time = RewTerm(
        func=mdp.feet_air_time_positive_biped,
        weight=0.25,
        params={
            "command_name": "base_velocity",
            "sensor_cfg": SceneEntityCfg("contact_forces", body_names=".*_ankle_roll_link"),
            "threshold": 0.4,
        },
    )
    feet_slide = RewTerm(
        func=mdp.feet_slide,
        weight=-0.1,
        params={
            "sensor_cfg": SceneEntityCfg("contact_forces", body_names=".*_ankle_roll_link"),
            "asset_cfg": SceneEntityCfg("robot", body_names=".*_ankle_roll_link"),
        },
    )

    # Penalize ankle joint limits
    dof_pos_limits = RewTerm(
        func=mdp.joint_pos_limits,
        weight=-1.0,
        params={"asset_cfg": SceneEntityCfg("robot", joint_names=[".*_ankle_pitch_joint", ".*_ankle_roll_joint"])},
    )
    # Penalize deviation from default of the joints that are not essential for locomotion
    joint_deviation_hip = RewTerm(
        func=mdp.joint_deviation_l1,
        weight=-0.1,
        params={"asset_cfg": SceneEntityCfg("robot", joint_names=[".*_hip_yaw_joint", ".*_hip_roll_joint"])},
    )
    # joint_deviation_arms = RewTerm(
    #     func=mdp.joint_deviation_l1,
    #     weight=-0.1,
    #     params={
    #         "asset_cfg": SceneEntityCfg(
    #             "robot",
    #             joint_names=[
    #                 ".*_shoulder_pitch_joint",
    #                 ".*_shoulder_roll_joint",
    #                 ".*_shoulder_yaw_joint",
    #                 ".*_elbow_pitch_joint",
    #                 ".*_elbow_roll_joint",
    #             ],
    #         )
    #     },
    # )
    joint_deviation_arms = RewTerm(
        func=mdp.joint_deviation_l1,
        weight=-0.1,
        params={
            "asset_cfg": SceneEntityCfg(
                "robot",
                joint_names=[
                    ".*_shoulder_pitch_joint",
                    ".*_shoulder_roll_joint",
                    ".*_shoulder_yaw_joint",
                    ".*_elbow_joint",
                ],
            )
        },
    )
    # joint_deviation_fingers = RewTerm(
    #     func=mdp.joint_deviation_l1,
    #     weight=-0.05,
    #     params={
    #         "asset_cfg": SceneEntityCfg(
    #             "robot",
    #             joint_names=[
    #                 ".*_five_joint",
    #                 ".*_three_joint",
    #                 ".*_six_joint",
    #                 ".*_four_joint",
    #                 ".*_zero_joint",
    #                 ".*_one_joint",
    #                 ".*_two_joint",
    #             ],
    #         )
    #     },
    # )
    joint_deviation_torso = RewTerm(
        func=mdp.joint_deviation_l1,
        weight=-0.1,
        params={"asset_cfg": SceneEntityCfg("robot", joint_names=["waist_yaw_joint","waist_roll_joint"])},
    )



@configclass
<<<<<<< HEAD
class TerminationsCfg:
    """Termination terms for the MDP."""

    time_out = DoneTerm(func=mdp.time_out, time_out=True)
    base_contact = DoneTerm(
        func=mdp.illegal_contact,
        params={"sensor_cfg": SceneEntityCfg("contact_forces", body_names="torso_link"), "threshold": 1.0},
    )





@configclass
class G1RoughEnvCfg(LocomotionVelocityRoughEnvCfg):
    rewards: G1Rewards = G1Rewards()
    terminations: TerminationsCfg = TerminationsCfg()
    
=======
class G1RoughEnvCfg(LocomotionVelocityRoughEnvCfg):
    rewards: G1Rewards = G1Rewards()
>>>>>>> fae5c7a5

    def __post_init__(self):
        # post init of parent
        
        # Scene
        #self.scene.robot = G1_MINIMAL_CFG.replace(prim_path="{ENV_REGEX_NS}/Robot")
        self.scene.robot = G1_29_CFG.replace(prim_path="{ENV_REGEX_NS}/Robot")
        self.scene.height_scanner.prim_path = "{ENV_REGEX_NS}/Robot/torso_link"
        super().__post_init__()
        # Randomization
        self.events.push_robot = None
        self.events.add_base_mass = None
        self.events.reset_robot_joints.params["position_range"] = (1.0, 1.0)
        self.events.base_external_force_torque.params["asset_cfg"].body_names = ["torso_link"]
        self.events.reset_base.params = {
            "pose_range": {"x": (-0.5, 0.5), "y": (-0.5, 0.5), "yaw": (-3.14, 3.14)},
            "velocity_range": {
                "x": (0.0, 0.0),
                "y": (0.0, 0.0),
                "z": (0.0, 0.0),
                "roll": (0.0, 0.0),
                "pitch": (0.0, 0.0),
                "yaw": (0.0, 0.0),
            },
        }

        # Rewards
        self.rewards.lin_vel_z_l2.weight = 0.0
        self.rewards.undesired_contacts = None
        self.rewards.flat_orientation_l2.weight = -1.0
        self.rewards.action_rate_l2.weight = -0.005
        self.rewards.dof_acc_l2.weight = -1.25e-7
        self.rewards.dof_acc_l2.params["asset_cfg"] = SceneEntityCfg(
            "robot", joint_names=[".*_hip_.*", ".*_knee_joint"]
        )
        self.rewards.dof_torques_l2.weight = -1.5e-7
        self.rewards.dof_torques_l2.params["asset_cfg"] = SceneEntityCfg(
            "robot", joint_names=[".*_hip_.*", ".*_knee_joint", ".*_ankle_.*"]
        )

        # # Commands
        self.commands.base_velocity.ranges.lin_vel_x = (0.0, 1.0)
        self.commands.base_velocity.ranges.lin_vel_y = (-0.0, 0.0)
        self.commands.base_velocity.ranges.ang_vel_z = (-1.0, 1.0)
        # self.sim.physx.gpu_found_lost_aggregate_pairs_capacity = 1024 * 1024 * 40
        # self.sim.physx.gpu_temp_buffer_capacity = 167772160
        self.sim.physx.gpu_max_rigid_patch_count = 327680



        # terminations
        self.terminations.base_contact.params["sensor_cfg"].body_names = "torso_link"


@configclass
class G1RoughEnvCfg_PLAY(G1RoughEnvCfg):
    def __post_init__(self):
        # post init of parent
        super().__post_init__()

        # make a smaller scene for play
        self.scene.num_envs = 50
        self.scene.env_spacing = 2.5
        self.episode_length_s = 40.0
        # spawn the robot randomly in the grid (instead of their terrain levels)
        self.scene.terrain.max_init_terrain_level = None
        # reduce the number of terrains to save memory
        if self.scene.terrain.terrain_generator is not None:
            self.scene.terrain.terrain_generator.num_rows = 5
            self.scene.terrain.terrain_generator.num_cols = 5
            self.scene.terrain.terrain_generator.curriculum = False

        self.commands.base_velocity.ranges.lin_vel_x = (1.0, 1.0)
        self.commands.base_velocity.ranges.lin_vel_y = (0.0, 0.0)
        self.commands.base_velocity.ranges.ang_vel_z = (-1.0, 1.0)
        self.commands.base_velocity.ranges.heading = (0.0, 0.0)
        # disable randomization for play
        self.observations.policy.enable_corruption = False
        # remove random pushing
        self.events.base_external_force_torque = None
        self.events.push_robot = None<|MERGE_RESOLUTION|>--- conflicted
+++ resolved
@@ -129,7 +129,6 @@
 
 
 @configclass
-<<<<<<< HEAD
 class TerminationsCfg:
     """Termination terms for the MDP."""
 
@@ -148,10 +147,6 @@
     rewards: G1Rewards = G1Rewards()
     terminations: TerminationsCfg = TerminationsCfg()
     
-=======
-class G1RoughEnvCfg(LocomotionVelocityRoughEnvCfg):
-    rewards: G1Rewards = G1Rewards()
->>>>>>> fae5c7a5
 
     def __post_init__(self):
         # post init of parent
@@ -202,9 +197,6 @@
 
 
 
-        # terminations
-        self.terminations.base_contact.params["sensor_cfg"].body_names = "torso_link"
-
 
 @configclass
 class G1RoughEnvCfg_PLAY(G1RoughEnvCfg):
