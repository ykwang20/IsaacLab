# Copyright (c) 2022-2024, The Isaac Lab Project Developers.
# All rights reserved.
#
# SPDX-License-Identifier: BSD-3-Clause

from omni.isaac.lab.utils import configclass

from omni.isaac.lab_tasks.utils.wrappers.rsl_rl import (
    RslRlOnPolicyRunnerCfg,
    RslRlPpoActorCriticCfg,
    RslRlPpoAlgorithmCfg,
)

@configclass
class G1BoxPPORunnerCfg(RslRlOnPolicyRunnerCfg):
    num_steps_per_env = 24
<<<<<<< HEAD
    max_iterations = 29000#3000
=======
    max_iterations = 29000#19000#3000
>>>>>>> 5756fa68
    save_interval = 500#50
    experiment_name = "g1_box"
    empirical_normalization = False
    policy = RslRlPpoActorCriticCfg(
        init_noise_std=1.0,
        actor_hidden_dims=[512, 256, 128],
        critic_hidden_dims=[512, 256, 128],
        activation="elu",
    )
    algorithm = RslRlPpoAlgorithmCfg(
        value_loss_coef=1.0,
        use_clipped_value_loss=True,
        clip_param=0.2,
        entropy_coef=0.008,
        num_learning_epochs=5,
        num_mini_batches=4,
        learning_rate=1.0e-3,
        schedule="adaptive",
        gamma=0.99,
        lam=0.95,
        desired_kl=0.01,
        max_grad_norm=1.0,
    )
   

@configclass
class G1TargetPPORunnerCfg(RslRlOnPolicyRunnerCfg):
    num_steps_per_env = 24
    max_iterations = 5000#3000
    save_interval = 500#50
    experiment_name = "g1_target"
    empirical_normalization = False
    policy = RslRlPpoActorCriticCfg(
        init_noise_std=1.0,
        actor_hidden_dims=[512, 256, 128],
        critic_hidden_dims=[512, 256, 128],
        activation="elu",
    )
    algorithm = RslRlPpoAlgorithmCfg(
        value_loss_coef=1.0,
        use_clipped_value_loss=True,
        clip_param=0.2,
        entropy_coef=0.008,
        num_learning_epochs=5,
        num_mini_batches=4,
        learning_rate=1.0e-3,
        schedule="adaptive",
        gamma=0.99,
        lam=0.95,
        desired_kl=0.01,
        max_grad_norm=1.0,
    )
    logger = "wandb"
    wandb_project = "humanoid-target"

@configclass
class G1RoughPPORunnerCfg(RslRlOnPolicyRunnerCfg):
    num_steps_per_env = 24
    max_iterations =8000#3000
    save_interval = 500#50
    experiment_name = "g1_rough_high"
    empirical_normalization = False
    policy = RslRlPpoActorCriticCfg(
        init_noise_std=1.0,
        actor_hidden_dims=[512, 256, 128],
        critic_hidden_dims=[512, 256, 128],
        activation="elu",
    )
    algorithm = RslRlPpoAlgorithmCfg(
        value_loss_coef=1.0,
        use_clipped_value_loss=True,
        clip_param=0.2,
        entropy_coef=0.008,
        num_learning_epochs=5,
        num_mini_batches=4,
        learning_rate=1.0e-3,
        schedule="adaptive",
        gamma=0.99,
        lam=0.95,
        desired_kl=0.01,
        max_grad_norm=1.0,
    )


@configclass
class G1FlatPPORunnerCfg(G1RoughPPORunnerCfg):
    def __post_init__(self):
        super().__post_init__()

        self.max_iterations = 1500
        self.experiment_name = "g1_flat"
        self.policy.actor_hidden_dims = [256, 128, 128]
        self.policy.critic_hidden_dims = [256, 128, 128]<|MERGE_RESOLUTION|>--- conflicted
+++ resolved
@@ -14,11 +14,7 @@
 @configclass
 class G1BoxPPORunnerCfg(RslRlOnPolicyRunnerCfg):
     num_steps_per_env = 24
-<<<<<<< HEAD
-    max_iterations = 29000#3000
-=======
     max_iterations = 29000#19000#3000
->>>>>>> 5756fa68
     save_interval = 500#50
     experiment_name = "g1_box"
     empirical_normalization = False
