--- conflicted
+++ resolved
@@ -10,11 +10,6 @@
 import gymnasium as gym
 
 from . import agents
-<<<<<<< HEAD
-from .humanoid_env import HumanoidEnv, HumanoidEnvCfg
-from .h1_env import H1Env, H1EnvCfg
-=======
->>>>>>> 4d991470
 
 ##
 # Register Gym environments.
@@ -30,16 +25,4 @@
         "rsl_rl_cfg_entry_point": f"{agents.__name__}.rsl_rl_ppo_cfg:HumanoidPPORunnerCfg",
         "skrl_cfg_entry_point": f"{agents.__name__}:skrl_ppo_cfg.yaml",
     },
-)
-
-gym.register(
-    id="Isaac-H1-Direct-v0",
-    entry_point="omni.isaac.lab_tasks.direct.humanoid:H1Env",
-    disable_env_checker=True,
-    kwargs={
-        "env_cfg_entry_point": H1EnvCfg,
-        "rl_games_cfg_entry_point": f"{agents.__name__}:rl_games_ppo_cfg.yaml",
-        "rsl_rl_cfg_entry_point": f"{agents.__name__}.rsl_rl_ppo_cfg:HumanoidPPORunnerCfg",
-        "skrl_cfg_entry_point": f"{agents.__name__}:skrl_ppo_cfg.yaml",
-    },
 )